--- conflicted
+++ resolved
@@ -385,8 +385,35 @@
          :target-endpoint "/hello"}
         (let [response (http-get "http://localhost:10000/hello-proxy/world")]
           (is (= (:status response) 200))
-<<<<<<< HEAD
-          (is (= (:body response) "Hello, World!")))))))
+          (is (= (:body response) "Proxied to /hello/hello-proxy/world")))))
+
+    (testing "proxy works with regex and no prepended path"
+      (with-target-and-proxy-servers
+        {:target        {:host "0.0.0.0"
+                         :port 9000}
+         :proxy         {:host "0.0.0.0"
+                         :port 10000}
+         :proxy-handler proxy-wrapped-app-regex-no-prepend
+         :ring-handler  proxy-regex-response
+         :endpoint      "/"
+         :target-endpoint "/"}
+        (let [response (http-get "http://localhost:10000/production/certificate/foo")]
+          (is (= (:status response) 200))
+          (is (= (:body response) "Proxied to /production/certificate/foo")))))
+
+    (testing "no repeat slashes exist in rewritten uri"
+      (with-target-and-proxy-servers
+        {:target        {:host "0.0.0.0"
+                         :port 9000}
+         :proxy         {:host "0.0.0.0"
+                         :port 10000}
+         :proxy-handler proxy-wrapped-app-regex-trailing-slash
+         :ring-handler  proxy-regex-response
+         :endpoint      "/"
+         :target-endpoint "/"}
+        (let [response (http-get "http://localhost:10000/production/certificate/foo")]
+          (is (= (:status response) 200))
+          (is (= (:body response) "Proxied to /production/certificate/foo")))))))
 
 (deftest test-wrap-add-cache-headers
   (let [put-request     {:request-method :put}
@@ -420,35 +447,4 @@
         (is (= handled-response (wrapped-handler get-request)))
         (is (= handled-response (wrapped-handler put-request)))
         (is (= not-handled-response (wrapped-handler post-request)))
-        (is (= not-handled-response (wrapped-handler delete-request)))))))
-=======
-          (is (= (:body response) "Proxied to /hello/hello-proxy/world")))))
-
-    (testing "proxy works with regex and no prepended path"
-      (with-target-and-proxy-servers
-        {:target        {:host "0.0.0.0"
-                         :port 9000}
-         :proxy         {:host "0.0.0.0"
-                         :port 10000}
-         :proxy-handler proxy-wrapped-app-regex-no-prepend
-         :ring-handler  proxy-regex-response
-         :endpoint      "/"
-         :target-endpoint "/"}
-        (let [response (http-get "http://localhost:10000/production/certificate/foo")]
-          (is (= (:status response) 200))
-          (is (= (:body response) "Proxied to /production/certificate/foo")))))
-
-    (testing "no repeat slashes exist in rewritten uri"
-      (with-target-and-proxy-servers
-        {:target        {:host "0.0.0.0"
-                         :port 9000}
-         :proxy         {:host "0.0.0.0"
-                         :port 10000}
-         :proxy-handler proxy-wrapped-app-regex-trailing-slash
-         :ring-handler  proxy-regex-response
-         :endpoint      "/"
-         :target-endpoint "/"}
-        (let [response (http-get "http://localhost:10000/production/certificate/foo")]
-          (is (= (:status response) 200))
-          (is (= (:body response) "Proxied to /production/certificate/foo")))))))
->>>>>>> 7e2350aa
+        (is (= not-handled-response (wrapped-handler delete-request)))))))